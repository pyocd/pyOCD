# pyOCD debugger
# Copyright (c) 2015-2020 Arm Limited
# Copyright (c) 2021 Chris Reed
# SPDX-License-Identifier: Apache-2.0
#
# Licensed under the Apache License, Version 2.0 (the "License");
# you may not use this file except in compliance with the License.
# You may obtain a copy of the License at
#
#     http://www.apache.org/licenses/LICENSE-2.0
#
# Unless required by applicable law or agreed to in writing, software
# distributed under the License is distributed on an "AS IS" BASIS,
# WITHOUT WARRANTIES OR CONDITIONS OF ANY KIND, either express or implied.
# See the License for the specific language governing permissions and
# limitations under the License.

import logging
import sys
from typing import (IO, Any, Callable, Dict, Iterator, List, NamedTuple, Optional, Sequence, TYPE_CHECKING)
import six
import pprint
import subprocess
from shutil import get_terminal_size

from ..core import exceptions
from ..coresight.ap import MEM_AP
from ..utility.strings import UniquePrefixMatcher
from ..utility.cmdline import split_command_line

if TYPE_CHECKING:
    from ..debug.svd.model import SVDPeripheral

LOG = logging.getLogger(__name__)

class CommandSet:
    """@brief Holds a set of command classes."""

    ## Whether command and infos modules have been loaded yet.
    DID_LOAD_COMMAND_MODULES = False

    def __init__(self):
        self._commands = {} # Dict of all available commands.
        self._command_classes = set()
        self._command_matcher = UniquePrefixMatcher()
        self._values = {}
        self._value_classes = set()
        self._value_matcher = UniquePrefixMatcher()

        # Ensure these modules get loaded so the ALL_COMMANDS dicts are filled.
        self._load_modules()

    @classmethod
    def _load_modules(cls):
        # Load these modules in order to populate the dicts with standard commands. This must be
        # done lazily because the commands import lots of modules from pyocd that would cause import
        # cycles otherwise.
        if not cls.DID_LOAD_COMMAND_MODULES:
            from . import commands
            from . import values
            cls.DID_LOAD_COMMAND_MODULES = True

    @property
    def commands(self):
        return self._commands

    @property
    def command_classes(self):
        return self._command_classes

    @property
    def command_matcher(self):
        return self._command_matcher

    @property
    def values(self):
        return self._values

    @property
    def value_classes(self):
        return self._value_classes

    @property
    def value_matcher(self):
        return self._value_matcher

    def add_command_group(self, group_name):
        """@brief Add commands belonging to a group to the command set.
        @param self The command set.
        @param group_name String with the name of the group to add.
        """
        from .base import ALL_COMMANDS
        self.add_commands(ALL_COMMANDS.get(group_name, set()))

    def add_commands(self, commands):
        """@brief Add some commands to the command set.
        @param self The command set.
        @param commands List of command classes.
        """
        from .base import ValueBase
        value_classes = {klass for klass in commands if issubclass(klass, ValueBase)}
        cmd_classes = commands - value_classes
        cmd_names = {name: klass for klass in cmd_classes for name in klass.INFO['names']}
        self._commands.update(cmd_names)
        self._command_classes.update(cmd_classes)
        self._command_matcher.add_items(cmd_names.keys())

        value_names = {name: klass for klass in value_classes for name in klass.INFO['names']}
        self._values.update(value_names)
        self._value_classes.update(value_classes)
        self._value_matcher.add_items(value_names.keys())

class CommandInvocation(NamedTuple):
    """@brief Groups the command name with an iterable of args and a handler function.

    The handler is a callable that will evaluate the command. It accepts a single argument of the
    CommandInvocation instance.
    """
    cmd: str
    args: Sequence[str]
    handler: Callable[["CommandInvocation"], None] # type:ignore # mypy doesn't support recursive types yet!

class CommandExecutionContext:
    """@brief Manages command execution.

    This class holds persistent state for command execution, and provides the interface for executing
    commands and command lines.
    """

    def __init__(self, no_init: bool = False, output_stream: Optional[IO[str]] = None):
        """@brief Constructor.
        @param self This object.
        @param no_init Whether the board and target will be initialized when attach_session() is called.
            Defaults to False.
        @param output_stream Stream object to which command output and errors will be written. If not provided,
            output will be written to sys.stdout.
        @param elf_path Optional path to an ELF file.
        """
        self._no_init = no_init
        self._output = output_stream or sys.stdout
        self._python_namespace: Dict[str, Any] = {}
        self._command_set = CommandSet()

        # State attributes.
        self._session = None
        self._selected_core = None
        self._selected_ap_address = None
        self._peripherals: Dict[str, "SVDPeripheral"] = {}
        self._loaded_peripherals = False

        # Add in the standard commands.
        self._command_set.add_command_group('standard')

    def write(self, message='', **kwargs):
        """@brief Write a fixed message to the output stream.

        The message is written to the output stream passed to the constructor, terminated with
        a newline by default. The `end` keyword argument can be passed to change the terminator. No
        formatting is applied to the message. If formatting is required, use the writei() or writef()
        methods instead.

        @param self This object.
        @param message The text to write to the output. If not a string object, it is run through str().
        """
        if self._output is None:
            return
        end = kwargs.pop('end', "\n")
        if not isinstance(message, str):
            message = str(message)
        self._output.write(message + end)

    def writei(self, fmt, *args, **kwargs):
        """@brief Write an interpolated string to the output stream.

        The formatted string is written to the output stream passed to the constructor, terminated with
        a newline by default. The `end` keyword argument can be passed to change the terminator.

        @param self This object.
        @param fmt Format string using printf-style "%" formatters.
        """
        assert isinstance(fmt, str)
        message = fmt % args
        self.write(message, **kwargs)

    def writef(self, fmt, *args, **kwargs):
        """@brief Write a formatted string to the output stream.

        The formatted string is written to the output stream passed to the constructor, terminated with
        a newline by default. The `end` keyword argument can be passed to change the terminator.

        @param self This object.
        @param fmt Format string using the format() mini-language.
        """
        assert isinstance(fmt, str)
        message = fmt.format(*args, **kwargs)
        self.write(message, **kwargs)

    def attach_session(self, session):
        """@brief Associate a session with the command context.

        Various data for the context are initialized. This includes selecting the initially selected core and MEM-AP,
        and getting an ELF file that was set on the target.

        @param self This object.
        @param session A @ref pyocd.core.session.Session "Session" instance.
        @retval True Session attached and context state inited successfully.
        @retval False An error occurred when opening the session or initing the context state.
        """
        assert self._session is None
        assert session.is_open or self._no_init
        self._session = session
        assert self.target

        # Select the first core's MEM-AP by default.
        if not self._no_init:
            try:
                # Selected core defaults to the target's default selected core.
                if self.selected_core is None:
                    self.selected_core = self.target.selected_core

                # Get the AP for the selected core.
                if self.selected_core is not None:
                    self.selected_ap_address = self.selected_core.ap.address
            except IndexError:
                pass

            # Fall back to the first MEM-AP.
            if self.selected_ap_address is None:
                for ap_num in sorted(self.target.aps.keys()):
                    if isinstance(self.target.aps[ap_num], MEM_AP):
                        self.selected_ap_address = ap_num
                        break

        # Add user-defined commands once we know we have a session created.
        self.command_set.add_command_group('user')

        return True

    @property
    def session(self):
        return self._session

    @property
    def board(self):
        return self._session and self._session.board

    @property
    def target(self):
        return self._session and self._session.target

    @property
    def probe(self):
        return self._session and self._session.probe

    @property
    def elf(self):
        return self.target and self.target.elf

    @property
    def command_set(self):
        """@brief CommandSet with commands available in this context."""
        return self._command_set

    @property
    def peripherals(self):
        """@brief Dict of SVD peripherals."""
        assert self.target
        if self.target.svd_device and not self._loaded_peripherals:
            for p in self.target.svd_device.peripherals:
                self._peripherals[p.name.lower()] = p
            self._loaded_peripherals = True
        return self._peripherals

    @property
    def output_stream(self):
        return self._output

    @output_stream.setter
    def output_stream(self, stream):
        self._output = stream

    @property
    def selected_core(self):
        """@brief The Target instance for the selected core."""
        return self._selected_core

    @selected_core.setter
    def selected_core(self, value):
        self._selected_core = value

    @property
    def selected_ap_address(self):
        return self._selected_ap_address

    @selected_ap_address.setter
    def selected_ap_address(self, value):
        self._selected_ap_address = value

    @property
    def selected_ap(self):
        if self.selected_ap_address is None:
            return None
        else:
            assert self.target
            return self.target.aps[self.selected_ap_address]

    def process_command_line(self, line: str) -> None:
        """@brief Run a command line consisting of one or more semicolon-separated commands.

        @param self
        @param line Complete command line string.
        """
        for args in self._split_commands(line):
            assert args
            invoc = self.parse_command(args)
            invoc.handler(invoc)

<<<<<<< HEAD
    def parse_command_line(self, line):
        """! @brief Generator yielding CommandInvocations for commands separated by semicolons."""
        for cmd in self._split_commands(line):
            invoc = self.parse_command(cmd)
            if invoc is not None:
                yield invoc

    def _split_commands(self, line):
        """! @brief Generator yielding commands separated by semicolons."""
        # FIXME This is a big, inefficient hack to work around a bug splitting on quoted semicolons. Practically,
        #   though, it will never be noticeable.
        parts = split_command_line(line)
        result = []
        for p in parts:
            if p == ';':
                yield " ".join(f'"{a}"' for a in result)
                result = []
=======
    def process_command_file(self, cmd_file: IO[str]) -> None:
        """@brief Run commands contained in a file.

        @param self
        @param cmd_file File object containing commands to run. Must be opened in text mode. When this method returns,
            the file will be closed. This is true even if an exception is raised during command execution.
        """
        try:
            for line in cmd_file:
                line = line.strip()

                # Skip empty or comment lines.
                if (len(line) == 0) or (line[0] == '#'):
                    continue

                self.process_command_line(line)
        finally:
            cmd_file.close()

    def _split_commands(self, line: str) -> Iterator[List[str]]:
        """@brief Generator yielding commands separated by semicolons.

        Python and system commands are handled specially. For these we yield a list of 2 elements: the command,
        either "$" or "!", followed by the unmodified remainder of the command line. For these commands,
        splitting on semicolons is not supported.
        """
        parts = split_command_line(line.strip())

        # Check for Python or system command. For these we yield a list of 2 elements: the command
        # followed by the rest of the command line as it was originally.
        if parts and (parts[0] in '$!'):
            # Remove the Python/system command prefix from the command line. Can't use str.removeprefix()
            # since it was added in 3.9.
            line_remainder = line.strip()
            assert line_remainder.find(parts[0]) == 0
            line_remainder = line_remainder[len(parts[0]):].strip()
            yield [parts[0], line_remainder]
            return

        result: List[str] = []

        for p in parts:
            if p == ';':
                if result:
                    yield result
                    result = []
>>>>>>> bade0ae0
            else:
                result.append(p)
        if result:
            yield " ".join(f'"{a}"' for a in result)

    def parse_command(self, cmdline: List[str]) -> CommandInvocation:
        """@brief Create a CommandInvocation from a single command."""
        # Check for Python or system command lines.
        first_char = cmdline[0]
        if first_char in '$!':
            # cmdline parameters that are for Python and system commands must be a 2-element list,
            # as generated by _split_commands().
            assert len(cmdline) == 2

            # Return the invocation instance with the handler set appropriately.
            if first_char == '$':
                return CommandInvocation(cmdline[1], [], self.handle_python)
            elif first_char == '!':
                return CommandInvocation(cmdline[1], [], self.handle_system)

        # Split command into words.
        args = split_command_line(cmdline)
        cmd = args[0].lower()
        args = args[1:]

        # Look up shortened unambiguous match for the command name.
        matched_command = self._command_set.command_matcher.find_one(cmd)

        # Check for valid command.
        if matched_command is None:
            all_matches = self._command_set.command_matcher.find_all(cmd)
            if len(all_matches) > 1:
                raise exceptions.CommandError("command '%s' is ambiguous; matches are %s" % (cmd,
                        ", ".join("'%s'" % c for c in all_matches)))
            else:
                raise exceptions.CommandError("unrecognized command '%s'" % cmd)

        return CommandInvocation(matched_command, args, self.execute_command)

    def execute_command(self, invocation: CommandInvocation) -> None:
        """@brief Execute a single command."""
        # Must have an attached session to run commands, except for certain commands.
        assert (self.session is not None) or (invocation.cmd in ('list', 'help', 'exit'))

        # Run command.
        cmd_class = self._command_set.commands[invocation.cmd]
        cmd_object = cmd_class(self)
        cmd_object.check_arg_count(invocation.args)
        cmd_object.parse(invocation.args)

        if self.session:
            # Reroute print() in user-defined functions so it will come out our output stream.
            with self.session.user_script_print_proxy.push_target(self.write):
                cmd_object.execute()
        else:
            cmd_object.execute()

    def _build_python_namespace(self) -> None:
        """@brief Construct the dictionary used as the namespace for python commands."""
        assert self.session
        assert self.target
        ns = self.session.user_script_proxy.namespace
        ns.update({
                'elf': self.elf,
                'map': self.target.memory_map,
            })
        self._python_namespace = ns

    def handle_python(self, invocation: CommandInvocation) -> None:
        """@brief Evaluate a python expression."""
        assert self.session
        try:
            # Lazily build the python environment.
            if not self._python_namespace:
                self._build_python_namespace()

            # Reroute print() in user-defined functions so it will come out our output stream. Not that
            # we expect much use of print() from expressions...
            with self.session.user_script_print_proxy.push_target(self.write):
                result = eval(invocation.cmd, self._python_namespace)
                if result is not None:
                    if isinstance(result, int):
                        self.writei("0x%08x (%d)", result, result)
                    else:
                        w, h = get_terminal_size()
                        self.write(pprint.pformat(result, indent=2, width=w, depth=10))
        except Exception as e:
            # Log the traceback before raising the exception.
            if self.session and self.session.log_tracebacks:
                LOG.error("Exception while executing expression: %s", e, exc_info=True)
            raise exceptions.CommandError("exception while executing expression: %s" % e)

    def handle_system(self, invocation: CommandInvocation) -> None:
        """@brief Evaluate a system call command."""
        try:
            output = subprocess.check_output(invocation.cmd, stderr=subprocess.STDOUT, shell=True)
            self.write(six.ensure_str(output), end='')
        except subprocess.CalledProcessError as err:
            raise exceptions.CommandError(str(err)) from err<|MERGE_RESOLUTION|>--- conflicted
+++ resolved
@@ -315,25 +315,6 @@
             invoc = self.parse_command(args)
             invoc.handler(invoc)
 
-<<<<<<< HEAD
-    def parse_command_line(self, line):
-        """! @brief Generator yielding CommandInvocations for commands separated by semicolons."""
-        for cmd in self._split_commands(line):
-            invoc = self.parse_command(cmd)
-            if invoc is not None:
-                yield invoc
-
-    def _split_commands(self, line):
-        """! @brief Generator yielding commands separated by semicolons."""
-        # FIXME This is a big, inefficient hack to work around a bug splitting on quoted semicolons. Practically,
-        #   though, it will never be noticeable.
-        parts = split_command_line(line)
-        result = []
-        for p in parts:
-            if p == ';':
-                yield " ".join(f'"{a}"' for a in result)
-                result = []
-=======
     def process_command_file(self, cmd_file: IO[str]) -> None:
         """@brief Run commands contained in a file.
 
@@ -380,11 +361,10 @@
                 if result:
                     yield result
                     result = []
->>>>>>> bade0ae0
             else:
                 result.append(p)
         if result:
-            yield " ".join(f'"{a}"' for a in result)
+            yield result
 
     def parse_command(self, cmdline: List[str]) -> CommandInvocation:
         """@brief Create a CommandInvocation from a single command."""
