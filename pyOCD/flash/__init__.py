--- conflicted
+++ resolved
@@ -14,82 +14,3 @@
  See the License for the specific language governing permissions and
  limitations under the License.
 """
-<<<<<<< HEAD
-
-from flash_cortex_m import Flash_cortex_m
-from flash_klxx import Flash_klxx
-from flash_ke15z7 import Flash_ke15z7
-from flash_ke18f16 import Flash_ke18f16
-from flash_kl27z4 import Flash_kl27z4
-from flash_kl28z import Flash_kl28z
-from flash_kl43z4 import Flash_kl43z4
-from flash_kv10z7 import Flash_kv10z7
-from flash_kv11z7 import Flash_kv11z7
-from flash_kw01z4 import Flash_kw01z4
-from flash_kw40z4 import Flash_kw40z4
-from flash_k20d50m import Flash_k20d50m
-from flash_k22f import Flash_k22f
-from flash_k64f import Flash_k64f
-from flash_k66f18 import Flash_k66f18
-from flash_k82f25615 import Flash_k82f25615
-from flash_lpc800 import Flash_lpc800
-from flash_lpc11u24 import Flash_lpc11u24
-from flash_lpc1768 import Flash_lpc1768
-from flash_lpc4330 import Flash_lpc4330
-from flash_nrf51 import Flash_nrf51
-from flash_nrf52 import Flash_nrf52
-from flash_stm32f103rc import Flash_stm32f103rc
-from flash_stm32f051 import Flash_stm32f051
-from flash_maxwsnenv import Flash_maxwsnenv
-from flash_max32600mbed import Flash_max32600mbed
-from flash_w7500 import Flash_w7500
-from flash_lpc11xx_32 import Flash_lpc11xx_32
-from flash_lpc824 import Flash_lpc824
-from flash_lpc4088 import Flash_lpc4088
-from flash_ncs36510 import Flash_ncs36510
-from flash_lpc4088qsb_dm import Flash_lpc4088qsb_dm
-from flash_tz10xx import Flash_tz10xx
-
-FLASH = {
-         'cortex_m': Flash_cortex_m,
-         'kinetis': Flash_cortex_m,
-         'ke15z7': Flash_ke15z7,
-         'ke18f16': Flash_ke18f16,
-         'kl02z': Flash_klxx,
-         'kl05z': Flash_klxx,
-         'kl25z': Flash_klxx,
-         'kl26z': Flash_klxx,
-         'kl27z4': Flash_kl27z4,
-         'kl28z': Flash_kl28z,
-         'kl43z4': Flash_kl43z4,
-         'kl46z': Flash_klxx,
-         'kv10z7': Flash_kv10z7,
-         'kv11z7': Flash_kv11z7,
-         'kw01z4': Flash_kw01z4,
-         'kw40z4': Flash_kw40z4,
-         'k20d50m': Flash_k20d50m,
-         'k22f': Flash_k22f,
-         'k64f': Flash_k64f,
-         'k66f18': Flash_k66f18,
-         'k82f25615': Flash_k82f25615,
-         'lpc800': Flash_lpc800,
-         'lpc11u24': Flash_lpc11u24,
-         'lpc1768':  Flash_lpc1768,
-         'lpc4330':  Flash_lpc4330,
-         'nrf51': Flash_nrf51,
-         'nrf52': Flash_nrf52,
-         'stm32f103rc': Flash_stm32f103rc,
-         'stm32f051': Flash_stm32f051,
-         'maxwsnenv': Flash_maxwsnenv,
-         'max32600mbed': Flash_max32600mbed,
-         'w7500': Flash_w7500,
-         'lpc11xx_32': Flash_lpc11xx_32,
-         'lpc824': Flash_lpc824,
-         'lpc4088': Flash_lpc4088,
-         'ncs36510': Flash_ncs36510, 
-         'lpc4088qsb': Flash_lpc4088qsb_dm,
-         'lpc4088dm': Flash_lpc4088qsb_dm,
-         'tz10xx': Flash_tz10xx,
-         }
-=======
->>>>>>> 146e6bc6
