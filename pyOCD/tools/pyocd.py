--- conflicted
+++ resolved
@@ -376,7 +376,7 @@
             self.board = MbedBoard.chooseBoard(board_id=self.args.board, target_override=self.args.target, init_board=False, frequency=(self.args.clock * 1000))
             self.board.target.setAutoUnlock(False)
             self.board.target.setHaltOnConnect(False)
-        try:
+            try:
                 self.board.init()
             except Exception as e:
                 print "Exception while initing board:", e
@@ -385,128 +385,6 @@
             self.transport = self.board.transport
             self.flash = self.board.flash
 
-<<<<<<< HEAD
-            # Print a list of all connected boards.
-            if args.action == ACTION_LIST:
-                MbedBoard.listConnectedBoards()
-                sys.exit(0)
-
-            board = MbedBoard.chooseBoard(board_id=args.board, target_override=args.target, init_board=False)
-            self.board = board
-            board.target.setAutoUnlock(False)
-            try:
-                board.init()
-            except Exception, e:
-                print "Exception:", e
-
-            target = board.target
-            transport = board.transport
-            flash = board.flash
-
-            # Set specified SWD clock.
-            if args.clock > 0:
-                print "Setting SWD clock to %d kHz" % args.clock
-                transport.setClock(args.clock * 1000)
-
-            # Handle reset action first
-            if args.action == ACTION_RESET:
-                print "Resetting target"
-                target.reset()
-                sys.exit(0)
-
-            # Handle a device with flash security enabled.
-            didErase = False
-            if target.isLocked() and args.action != ACTION_UNLOCK:
-                print "Target is locked, cannot complete operation. Use --unlock to mass erase and unlock."
-
-            # Handle actions.
-            if args.action == ACTION_INFO:
-                print "Unique ID: %s" % board.getUniqueID()
-                print "Core ID:   0x%08x" % target.readIDCode()
-                if isinstance(target, pyOCD.target.target_kinetis.Kinetis):
-                    print "MDM-AP Control: 0x%08x" % transport.readAP(target_kinetis.MDM_CTRL)
-                    print "MDM-AP Status:  0x%08x" % transport.readAP(target_kinetis.MDM_STATUS)
-                status = target.getState()
-                if status == pyOCD.target.cortex_m.TARGET_HALTED:
-                    print "Core status:    Halted"
-                    self.dumpRegisters(target)
-                elif status == pyOCD.target.cortex_m.TARGET_RUNNING:
-                    print "Core status:    Running"
-            elif args.action == ACTION_READ:
-                if args.width == 8:
-                    data = target.readBlockMemoryUnaligned8(args.read, args.len)
-                elif args.width == 16:
-                    if args.read & 0x1:
-                        raise ToolError("read address 0x%08x is not 16-bit aligned" % args.read)
-
-                    byteData = target.readBlockMemoryUnaligned8(args.read, args.len * 2)
-                    i = 0
-                    data = []
-                    while i < len(byteData):
-                        data.append(byteData[i] | (byteData[i + 1] << 8))
-                        i += 2
-                elif args.width == 32:
-                    if args.read & 0x3:
-                        raise ToolError("read address 0x%08x is not 32-bit aligned" % args.read)
-
-                    data = target.readBlockMemoryAligned32(args.read, args.len / 4)
-
-                # Either print disasm or hex dump of output
-                if args.disasm:
-                    if args.width == 8:
-                        code = bytearray(data)
-                    elif args.width == 16:
-                        code = bytearray(byteData)
-                    elif args.width == 32:
-                        byteData = []
-                        for v in data:
-                            byteData.extend([(v >> 24) & 0xff, (v >> 16) & 0xff, (v >> 8) & 0xff, v & 0xff])
-                        code = bytearray(byteData)
-
-                    self.disasm(str(code), args.read)
-                else:
-                    dumpHexData(data, args.read, width=args.width)
-            elif args.action == ACTION_WRITE:
-                is_flash = self.isFlashWrite(args)
-                if args.width == 8:
-                    if is_flash:
-                        target.flash.init()
-                        target.flash.programPhrase(args.write, args.data)
-                    else:
-                        target.writeBlockMemoryUnaligned8(args.write, args.data)
-                elif args.width == 16:
-                    if args.write & 0x1:
-                        raise ToolError("write address 0x%08x is not 16-bit aligned" % args.write)
-
-                    print "16-bit writes are currently not supported"
-                elif args.width == 32:
-                    if args.write & 0x3:
-                        raise ToolError("write address 0x%08x is not 32-bit aligned" % args.write)
-
-                    if is_flash:
-                        target.flash.init()
-                        target.flash.programPhrase(args.write, self.wordToByteData(args.data))
-                    else:
-                        target.writeBlockMemoryAligned32(args.write, args.data)
-            elif args.action == ACTION_PROGRAM:
-                if not os.path.exists(args.file):
-                    raise ToolError("%s does not exist!" % args.file)
-
-                print "Programming %s into flash..." % args.file
-                flash.flashBinary(args.file)
-            elif args.action == ACTION_ERASE:
-                # TODO: change to be a complete chip erase that doesn't write FSEC to 0xfe.
-                if not didErase:
-                    target.massErase()
-            elif args.action == ACTION_UNLOCK:
-                # Currently the same as erase.
-                if not didErase:
-                    target.massErase()
-            elif args.action == ACTION_GO:
-                target.resume()
-
-        except ToolError, e:
-=======
             # Halt if requested.
             if self.args.halt:
                 self.handle_halt()
@@ -545,7 +423,6 @@
             print "Error: transfer failed"
             self.exitCode = 2
         except ToolError as e:
->>>>>>> e43d7bf5
             print "Error:", e
             self.exitCode = 1
         finally:
@@ -555,35 +432,8 @@
 
         return self.exitCode
 
-<<<<<<< HEAD
-    def isFlashWrite(self, args):
-        mem_map = self.board.target.getMemoryMap()
-        region = mem_map.getRegionForAddress(args.write)
-        if (region is None) or (not region.isFlash):
-            return False
-
-        if args.width == 8:
-            l = len(args.data)
-        elif args.width == 16:
-            l = len(args.data)*2
-        elif args.width == 32:
-            l = len(args.data)*4
-
-        return region.containsRange(args.write, length=l)
-
-    def wordToByteData(self, data):
-        result = []
-        for w in data:
-            result.extend([(w & 0xff), (w & 0xff00) >> 8, (w & 0xff0000) >> 16, (w & 0xff000000) >> 24])
-        return result
-
-    def dumpRegisters(self, target):
-        regs = ['r0', 'r1', 'r2', 'r3', 'r4', 'r5', 'r6', 'r7',
-                'r8', 'r9', 'r10', 'r11', 'r12', 'sp', 'lr', 'pc']
-=======
     def handle_list(self, args):
-                MbedBoard.listConnectedBoards()
->>>>>>> e43d7bf5
+        MbedBoard.listConnectedBoards()
 
     def handle_info(self, args):
         print "Target:    %s" % self.target.part_number
@@ -631,7 +481,7 @@
 
     @cmdoptions([make_option('-h', "--halt", action="store_true")])
     def handle_reset(self, args, other):
-                print "Resetting target"
+        print "Resetting target"
         if args.halt:
             self.target.resetStopOnReset()
 
@@ -695,7 +545,7 @@
         addr = self.convert_value(args[0])
         if len(args) < 2:
             count = 4
-                else:
+        else:
             count = self.convert_value(args[1])
 
         if self.args.width == 8:
@@ -729,14 +579,18 @@
         elif self.args.width == 32:
             data = pyOCD.utility.conversion.word2byte(data)
 
-        self.target.writeBlockMemoryUnaligned8(addr, data)
+        if self.isFlashWrite(args):
+            target.flash.init()
+            target.flash.programPhrase(addr, data)
+        else:
+            self.target.writeBlockMemoryUnaligned8(addr, data)
 
     def handle_erase(self, args):
         self.flash.init()
         self.flash.eraseAll()
 
     def handle_unlock(self, args):
-                # Currently the same as erase.
+        # Currently the same as erase.
         if not self.didErase:
             self.target.massErase()
 
@@ -779,6 +633,7 @@
             freq_Hz = int(args[0]) * 1000
         except:
             print "Error: invalid frequency"
+            return 1
         self.transport.setClock(freq_Hz)
 
         if self.transport.mode == pyOCD.transport.cmsis_dap.DAP_MODE_SWD:
@@ -797,6 +652,21 @@
 
     def handle_exit(self, args):
         raise ToolExitException()
+
+    def isFlashWrite(self, args):
+        mem_map = self.board.target.getMemoryMap()
+        region = mem_map.getRegionForAddress(args.write)
+        if (region is None) or (not region.isFlash):
+            return False
+
+        if args.width == 8:
+            l = len(args.data)
+        elif args.width == 16:
+            l = len(args.data)*2
+        elif args.width == 32:
+            l = len(args.data)*4
+
+        return region.containsRange(args.write, length=l)
 
     ## @brief Convert an argument to a 32-bit integer.
     #
